import copy
import itertools
import operator
import re
import time
import warnings
from collections import Iterable

<<<<<<< HEAD
from mongomock import helpers
from pymongo.errors import DuplicateKeyError
=======
import sys

try:
    # Optional requirements for providing Map-Reduce functionality
    import execjs
    from bson import (json_util, SON)
except ImportError:
    execjs = None
try:
    from bson import (ObjectId, RE_TYPE)
except ImportError:
    from mongomock.object_id import ObjectId
    RE_TYPE = type(re.compile(''))
try:
    import simplejson as json
except ImportError:
    import json
>>>>>>> f6c27f29
from sentinels import NOTHING
from six import (
                 iteritems,
                 itervalues,
                 string_types,
                 )

from mongomock import helpers
from mongomock.__version__ import __version__


__all__ = ['Connection', 'Database', 'Collection', 'ObjectId']


def _force_list(v):
    return v if isinstance(v, (list, tuple)) else [v]

def _not_nothing_and(f):
    "wrap an operator to return False if the first arg is NOTHING"
    return lambda v, l: v is not NOTHING and f(v, l)

def _all_op(doc_val, search_val):
    dv = _force_list(doc_val)
    return all(x in dv for x in search_val)

def _not_op(c, d, k, s):
    return not c._filter_applies({k: s}, d)

def _print_deprecation_warning(old_param_name, new_param_name):
    warnings.warn("'%s' has been deprecated to be in line with pymongo implementation, "
                  "a new parameter '%s' should be used instead. the old parameter will be kept for backward "
                  "compatibility purposes." % old_param_name, new_param_name, DeprecationWarning)

OPERATOR_MAP = {'$ne': operator.ne,
                '$gt': _not_nothing_and(operator.gt),
                '$gte': _not_nothing_and(operator.ge),
                '$lt': _not_nothing_and(operator.lt),
                '$lte': _not_nothing_and(operator.le),
                '$all':_all_op,
                '$in':lambda dv, sv: any(x in sv for x in _force_list(dv)),
                '$nin':lambda dv, sv: all(x not in sv for x in _force_list(dv)),
                '$exists':lambda dv, sv: bool(sv) == (dv is not NOTHING),
                '$regex':lambda dv, sv: re.compile(sv).match(dv),
                '$where':lambda db, sv: True  # ignore this complex filter
                }

LOGICAL_OPERATOR_MAP = {'$or':lambda c, d, subq: any(c._filter_applies(q, d) for q in subq),
                        '$and':lambda c, d, subq: all(c._filter_applies(q, d) for q in subq),
                        }

def resolve_key_value(key, doc):
    """Resolve keys to their proper value in a document.
        Returns the appropriate nested value if the key includes dot notation.
        """
    if not doc or not isinstance(doc, dict):
        return NOTHING
    else:
        key_parts = key.split('.')
        if len(key_parts) == 1:
            return doc.get(key, NOTHING)
        else:
            sub_key = '.'.join(key_parts[1:])
            sub_doc = doc.get(key_parts[0], {})
            return resolve_key_value(sub_key, sub_doc)

class Connection(object):
    def __init__(self, host = None, port = None, max_pool_size = 10,
                 network_timeout = None, document_class = dict,
                 tz_aware = False, _connect = True, **kwargs):
        super(Connection, self).__init__()
        self.host = host
        self.port = port
        self._databases = {}
    def __getitem__(self, db_name):
        db = self._databases.get(db_name, None)
        if db is None:
            db = self._databases[db_name] = Database(self, db_name)
        return db
    def __getattr__(self, attr):
        return self[attr]

    def __repr__(self):
        identifier = []
        host = getattr(self,'host','')
        port = getattr(self,'port',None)
        if host is not None:
            identifier = ["'{0}'".format(host)]
            if port is not None:
                identifier.append(str(port))
        return "mongomock.Connection({0})".format(', '.join(identifier))

    def server_info(self):
        return {
            "version" : "2.0.6",
            "sysInfo" : "Mock",
            "versionArray" : [
                              2,
                              0,
                              6,
                              0
                              ],
            "bits" : 64,
            "debug" : False,
            "maxBsonObjectSize" : 16777216,
            "ok" : 1
    }

#Connection is now depricated, it's called MongoClient instead
class MongoClient(Connection):
    def stub(self):
        pass

class Database(object):
    def __init__(self, conn, name):
        super(Database, self).__init__()
        self.name = name
        self._Database__connection = conn
        self._collections = {'system.indexes' : Collection(self, 'system.indexes')}

    def __getitem__(self, coll_name):
        coll = self._collections.get(coll_name, None)
        if coll is None:
            coll = self._collections[coll_name] = Collection(self, coll_name)
        return coll

    def __getattr__(self, attr):
        return self[attr]

    def __repr__(self):
        return "Database({0}, '{1}')".format(self._Database__connection, self.name)

    @property
    def connection(self):
        return self._Database__connection

    def collection_names(self):
        return list(self._collections.keys())
    def drop_collection(self, name_or_collection):
        try:
            # FIXME a better way to remove an entry by value ?
            if isinstance(name_or_collection, Collection):
                for collection in self._collections.items():
                    if collection[1] is name_or_collection:
                        del self._collections[collection[0]]
            else:
                del self._collections[name_or_collection]
        except:  # EAFP paradigm (http://en.m.wikipedia.org/wiki/Python_syntax_and_semantics)
            pass

class Collection(object):
    def __init__(self, db, name):
        super(Collection, self).__init__()
        self.name = name
        self._Collection__database = db
        self._documents = {}

    def __repr__(self):
        return "Collection({0}, '{1}')".format(self._Collection__database, self.name)

    def insert(self, data):
        if isinstance(data, list):
            return [self._insert(element) for element in data]
        return self._insert(data)
    def _insert(self, data):
        if not '_id' in data:
            data['_id'] = ObjectId()
        object_id = data['_id']
        if object_id in self._documents:
            raise DuplicateKeyError("Duplicate Key Error", 11000)
        self._documents[object_id] = copy.deepcopy(data)
        return object_id
    def update(self, spec, document, upsert = False, manipulate = False,
               safe = False, multi = False, _check_keys = False, **kwargs):
        """Updates document(s) in the collection."""
        found = False
        for existing_document in itertools.chain(self._iter_documents(spec), [None]):
            # the sentinel document means we should do an upsert
            if existing_document is None:
                if not upsert:
                    continue
                existing_document = self._documents[self._insert(self._discard_operators(spec))]
            first = True
            found = True
            for k, v in iteritems(document):
                if k == '$set':
                    self._update_document_fields(existing_document, v, _set_updater)
                elif k == '$unset':
                    for field, value in iteritems(v):
                        if value and existing_document.has_key(field):
                            del existing_document[field]
                elif k == '$inc':
                    self._update_document_fields(existing_document, v, _inc_updater)
                elif k == '$addToSet':
                    for field, value in iteritems(v):
                        container = existing_document.setdefault(field, [])
                        if value not in container:
                            container.append(value)
                elif k == '$pull':
                    for field, value in iteritems(v):
                        arr = existing_document[field]
                        existing_document[field] = [obj for obj in arr if not obj == value]
                else:
                    if first:
                        # replace entire document
                        for key in document.keys():
                            if key.startswith('$'):
                                # can't mix modifiers with non-modifiers in update
                                raise ValueError('field names cannot start with $ [{}]'.format(k))
                        _id = spec.get('_id', existing_document.get('_id', None))
                        existing_document.clear()
                        if _id:
                            existing_document['_id'] = _id
                        existing_document.update(document)
                        if existing_document['_id'] != _id:
                            # id changed, fix index
                            del self._documents[_id]
                            self.insert(existing_document)
                        break
                    else:
                        # can't mix modifiers with non-modifiers in update
                        raise ValueError('Invalid modifier specified: {}'.format(k))
                first = False
            if not multi:
                return

    def _discard_operators(self, doc):
        # TODO: this looks a little too naive...
        return dict((k, v) for k, v in iteritems(doc) if not k.startswith("$"))

    def find(self, spec = None, fields = None, filter = None, sort = None, timeout = True):
        if filter is not None:
            _print_deprecation_warning('filter', 'spec')
            if spec is None:
                spec = filter
        dataset = (self._copy_only_fields(document, fields) for document in self._iter_documents(spec))
        if sort:
            for sortKey, sortDirection in reversed(sort):
                dataset = iter(sorted(dataset, key = lambda x: x[sortKey], reverse = sortDirection < 0))
        return Cursor(dataset)

    def _copy_only_fields(self, doc, fields):
        """Copy only the specified fields."""

        if fields is None:
            return copy.deepcopy(doc)
        else:
            if not fields:
                fields = {"_id": 1}
            if not isinstance(fields, dict):
                fields = helpers._fields_list_to_dict(fields)

            #we can pass in something like {"_id":0, "field":1}, so pull the id value out and hang on to it until later
            id_value = fields.pop('_id', 1)

            #other than the _id field, all fields must be either includes or excludes, this can evaluate to 0
            if len(set(list(fields.values()))) > 1:
                raise ValueError('You cannot currently mix including and excluding fields.')

            #if we have novalues passed in, make a doc_copy based on the id_value
            if len(list(fields.values())) == 0:
                if id_value == 1:
                    doc_copy = {}
                else:
                    doc_copy = copy.deepcopy(doc)
            #if 1 was passed in as the field values, include those fields
            elif  list(fields.values())[0] == 1:
                doc_copy = {}
                for key in fields:
                    if key in doc:
                        doc_copy[key] = doc[key]
            #otherwise, exclude the fields passed in
            else:
                doc_copy = copy.deepcopy(doc)
                for key in fields:
                    if key in doc_copy:
                        del doc_copy[key]

            #set the _id value if we requested it, otherwise remove it
            if id_value == 0:
                if '_id' in doc_copy:
                    del doc_copy['_id']
            else:
                if '_id' in doc:
                    doc_copy['_id'] = doc['_id']

            fields['_id'] = id_value #put _id back in fields
            return doc_copy


    def _update_document_fields(self, doc, fields, updater):
        """Implements the $set behavior on an existing document"""
        for k, v in iteritems(fields):
            self._update_document_single_field(doc, k, v, updater)

    def _update_document_single_field(self, doc, field_name, field_value, updater):
        field_name_parts = field_name.split(".")
        for part in field_name_parts[:-1]:
            if not isinstance(doc, dict):
                return # mongodb skips such cases
            doc = doc.setdefault(part, {})
        updater(doc, field_name_parts[-1], field_value)

    def _iter_documents(self, filter = None):
        return (document for document in itervalues(self._documents) if self._filter_applies(filter, document))

    def find_one(self, spec_or_id=None, *args, **kwargs):
        try:
            return next(self.find(spec_or_id, *args, **kwargs))
        except StopIteration:
            return None

    def find_and_modify(self, query = {}, update = None, upsert = False, **kwargs):
        old = self.find_one(query)
        if not old:
            if upsert:
                old = {'_id':self.insert(query)}
            else:
                return None
        self.update({'_id':old['_id']}, update)
        if kwargs.get('new', False):
            return self.find_one({'_id':old['_id']})
        return old

    def _filter_applies(self, search_filter, document):
        """Returns a boolean indicating whether @search_filter applies
            to @document.
            """
        if search_filter is None:
            return True
        elif isinstance(search_filter, ObjectId):
            search_filter = {'_id': search_filter}

        for key, search in iteritems(search_filter):
            doc_val = resolve_key_value(key, document)

            if isinstance(search, dict):
                is_match = all(
                               operator_string in OPERATOR_MAP and OPERATOR_MAP[operator_string] (doc_val, search_val) or
                               operator_string == '$not' and _not_op(self, document, key, search_val)
                               for operator_string, search_val in iteritems(search)
                               )
            elif isinstance(search, RE_TYPE) and isinstance(doc_val, string_types):
                is_match = search.match(doc_val) is not None
            elif key in LOGICAL_OPERATOR_MAP:
                is_match = LOGICAL_OPERATOR_MAP[key] (self, document, search)
            elif isinstance(doc_val, Iterable):
                if isinstance(search, ObjectId):
                    is_match = str(search) in doc_val
                else:
                    is_match = search in doc_val
            else:
                is_match = doc_val == search

            if not is_match:
                return False

        return True
    def save(self, to_save, manipulate = True, safe = False, **kwargs):
        if not isinstance(to_save, dict):
            raise TypeError("cannot save object of type %s" % type(to_save))

        if "_id" not in to_save:
            return self.insert(to_save)
        else:
            self.update({"_id": to_save["_id"]}, to_save, True,
                        manipulate, safe, _check_keys = True, **kwargs)
            return to_save.get("_id", None)
    def remove(self, spec_or_id = None, search_filter = None):
        """Remove objects matching spec_or_id from the collection."""
        if search_filter is not None:
            _print_deprecation_warning('search_filter', 'spec_or_id')
        if spec_or_id is None:
            spec_or_id = search_filter if search_filter else {}
        if not isinstance(spec_or_id, dict):
            spec_or_id = {'_id': spec_or_id}
        to_delete = list(self.find(spec = spec_or_id))
        for doc in to_delete:
            doc_id = doc['_id']
            del self._documents[doc_id]

    def count(self):
        return len(self._documents)

    def drop(self):
        del self._documents
        self._documents = {}

    def ensure_index(self, key_or_list, cache_for=300, **kwargs):
        pass

    def map_reduce(self, map_func, reduce_func, out, full_response=False, query=None, limit=None):
        if execjs is None:
            raise NotImplementedError(
                "PyExecJS is required in order to run Map-Reduce. "
                "Use 'pip install pyexecjs pymongo' to support Map-Reduce mock."
            )
        start_time = time.clock()
        out_collection = None
        reduced_rows = None
        full_dict = {'counts': {'input': 0,
                                'reduce':0,
                                'emit':0,
                                'output':0},
                     'timeMillis': 0,
                     'ok': 1.0,
                     'result': None}
        map_ctx = execjs.compile("""
            function doMap(fnc, docList) {
                var mappedDict = {};
                function emit(key, val) {
                    if(!mappedDict[key]) {
                        mappedDict[key] = [];
                    }
                    mappedDict[key].push(val);
                }
                mapper = eval('('+fnc+')');
                var mappedList = new Array();
                for(var i=0; i<docList.length; i++) {
                    var thisDoc = eval('('+docList[i]+')');
                    var mappedVal = (mapper).call(thisDoc);
                }
                return mappedDict;
            }
        """)
        reduce_ctx = execjs.compile("""
            function doReduce(fnc, docList) {
                var reducedList = new Array();
                reducer = eval('('+fnc+')');
                for(var key in docList) {
                    var reducedVal = {'_id': key,
                            'value': reducer(key, docList[key])};
                    reducedList.push(reducedVal);
                }
                return reducedList;
            }
        """)
        doc_list = [json.dumps(doc, default=json_util.default) for doc in self.find(query)]
        mapped_rows = map_ctx.call('doMap', map_func, doc_list)
        reduced_rows = reduce_ctx.call('doReduce', reduce_func, mapped_rows)[:limit]
        reduced_rows = sorted(reduced_rows, key=lambda x: x['_id'])
        if full_response:
            full_dict['counts']['input'] = len(doc_list)
            for key in mapped_rows.keys():
                emit_count = len(mapped_rows[key])
                full_dict['counts']['emit'] += emit_count
                if emit_count > 1:
                    full_dict['counts']['reduce'] += 1
            full_dict['counts']['output'] = len(reduced_rows)
        if isinstance(out, (str, bytes)):
            out_collection = getattr(self._Collection__database, out)
            out_collection.insert(reduced_rows)
            ret_val = out_collection
            full_dict['result'] = out
        elif isinstance(out, SON) and out.get('replace') and out.get('db'):
            # Must be of the format SON([('replace','results'),('db','outdb')])
            out_db = getattr(self._Collection__database._Database__connection, out['db'])
            out_collection = getattr(out_db, out['replace'])
            out_collection.insert(reduced_rows)
            ret_val = out_collection
            full_dict['result'] = {'db': out['db'], 'collection': out['replace']}
        elif isinstance(out, dict) and out.get('inline'):
            ret_val = reduced_rows
            full_dict['result'] = reduced_rows
        else:
            raise TypeError("'out' must be an instance of string, dict or bson.SON")
        full_dict['timeMillis'] = int(round((time.clock() - start_time) * 1000))
        if full_response:
            ret_val = full_dict
        return ret_val

    def inline_map_reduce(self, map_func, reduce_func, full_response=False, query=None, limit=None):
        return self.map_reduce(map_func, reduce_func, {'inline':1}, full_response, query, limit)


class Cursor(object):
    def __init__(self, dataset):
        super(Cursor, self).__init__()
        self._dataset = dataset
        self._limit = None
        self._skip = None
    def __iter__(self):
        return self
    def __next__(self):
        if self._skip:
            for i in range(self._skip):
                next(self._dataset)
            self._skip = None
        if self._limit is not None and self._limit <= 0:
            raise StopIteration()
        if self._limit is not None:
            self._limit -= 1
        return next(self._dataset)
    next = __next__
    def sort(self, key_or_list, direction = None):
        if direction is None:
            direction = 1
        if isinstance(key_or_list, (tuple, list)):
            for sortKey, sortDirection in reversed(key_or_list):
                self._dataset = iter(sorted(self._dataset, key = lambda x: x[sortKey], reverse = sortDirection < 0))
        else:
            self._dataset = iter(sorted(self._dataset, key = lambda x:x[key_or_list], reverse = direction < 0))
        return self
    def count(self):
        arr = [x for x in self._dataset]
        count = len(arr)
        self._dataset = iter(arr)
        return count
    def skip(self, count):
        self._skip = count
        return self
    def limit(self, count):
        self._limit = count
        return self
    def batch_size(self, count):
        return self
    def close(self):
        pass

def _set_updater(doc, field_name, value):
    if isinstance(doc, dict):
        doc[field_name] = value

def _inc_updater(doc, field_name, value):
    if isinstance(doc, dict):
        doc[field_name] = doc.get(field_name, 0) + value<|MERGE_RESOLUTION|>--- conflicted
+++ resolved
@@ -6,10 +6,8 @@
 import warnings
 from collections import Iterable
 
-<<<<<<< HEAD
-from mongomock import helpers
-from pymongo.errors import DuplicateKeyError
-=======
+
+
 import sys
 
 try:
@@ -27,7 +25,13 @@
     import simplejson as json
 except ImportError:
     import json
->>>>>>> f6c27f29
+
+try:
+    from pymongo.errors import DuplicateKeyError
+    skip_dup_key_error = False
+except:
+    skip_dup_key_error = True
+
 from sentinels import NOTHING
 from six import (
                  iteritems,
@@ -196,7 +200,8 @@
             data['_id'] = ObjectId()
         object_id = data['_id']
         if object_id in self._documents:
-            raise DuplicateKeyError("Duplicate Key Error", 11000)
+            if not skip_dup_key_error:
+                raise DuplicateKeyError("Duplicate Key Error", 11000)
         self._documents[object_id] = copy.deepcopy(data)
         return object_id
     def update(self, spec, document, upsert = False, manipulate = False,
